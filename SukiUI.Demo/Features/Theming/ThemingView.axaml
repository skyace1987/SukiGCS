--- conflicted
+++ resolved
@@ -24,14 +24,10 @@
                                     HorizontalAlignment="Center"
                                     Orientation="Horizontal"
                                     Spacing="20">
-<<<<<<< HEAD
-                                    <RadioButton IsChecked="{Binding IsLightTheme}" Command="{Binding SwitchToLightThemeCommand}" Classes="GigaChips" GroupName="RadioBaseTheme">
-=======
                                     <RadioButton 
                                         IsChecked="{Binding IsLightTheme}"
                                         Classes="GigaChips"
                                         GroupName="RadioBaseTheme">
->>>>>>> 1aeac5e2
                                         <Border
                                             Background="#fafafa"
                                             CornerRadius="{DynamicResource MediumCornerRadius}"
@@ -49,14 +45,10 @@
                                         </Border>
                                     </RadioButton>
 
-<<<<<<< HEAD
-                                    <RadioButton IsChecked="{Binding !IsLightTheme}" Command="{Binding SwitchToDarkThemeCommand}" Classes="GigaChips" GroupName="RadioBaseTheme">
-=======
                                     <RadioButton
                                         IsChecked="{Binding !IsLightTheme}"
                                         Classes="GigaChips"
                                         GroupName="RadioBaseTheme">
->>>>>>> 1aeac5e2
                                         <Border
                                             Background="#222222"
                                             CornerRadius="{DynamicResource MediumCornerRadius}"
@@ -91,20 +83,11 @@
                                     <ItemsControl.ItemTemplate>
                                         <DataTemplate x:DataType="models:SukiColorTheme">
 
-<<<<<<< HEAD
-                                            <RadioButton CommandParameter="{Binding }" 
-                                                         Command="{Binding ((theming:ThemingViewModel)DataContext).SwitchToColorThemeCommand, RelativeSource={RelativeSource Mode=FindAncestor, AncestorType={x:Type theming:ThemingView}}}" 
-
-                                                Classes="GigaChips"
-                                                CornerRadius="50"
-                                                GroupName="RadioColorTheme">
-=======
                                             <RadioButton CommandParameter="{Binding }"
-                                                         Command="{Binding ((theming:ThemingViewModel)DataContext).SwitchToColorTheme, RelativeSource={RelativeSource Mode=FindAncestor, AncestorType={x:Type theming:ThemingView}}}"
+                                                         Command="{Binding ((theming:ThemingViewModel)DataContext).SwitchToColorThemeCommand, RelativeSource={RelativeSource Mode=FindAncestor, AncestorType={x:Type theming:ThemingView}}}"
                                                          Classes="GigaChips"
                                                          CornerRadius="50"
                                                          GroupName="RadioColorTheme">
->>>>>>> 1aeac5e2
                                                 <Border
                                                     Background="{Binding PrimaryBrush}"
                                                     CornerRadius="50"
@@ -121,17 +104,10 @@
                             <controls:SettingsLayoutItem.Content>
                                 <controls:GlassCard Margin="15">
                                     <DockPanel>
-<<<<<<< HEAD
-                                        <ToggleButton Command="{Binding ChangeAnimatedCommand}" IsChecked="{Binding IsBackgroundAnimated}"
-                                            Classes="Switch"
-                                            DockPanel.Dock="Right"
-                                            VerticalAlignment="Top" />
-=======
                                         <ToggleButton IsChecked="{Binding IsBackgroundAnimated}"
                                                       Classes="Switch"
                                                       DockPanel.Dock="Right"
                                                       VerticalAlignment="Top" />
->>>>>>> 1aeac5e2
                                         <StackPanel HorizontalAlignment="Left">
                                             <TextBlock
                                                 FontSize="16"
