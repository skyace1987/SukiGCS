--- conflicted
+++ resolved
@@ -1,8 +1,4 @@
-<<<<<<< HEAD
-﻿using Avalonia;
-=======
->>>>>>> 1aeac5e2
-using Avalonia.Collections;
+﻿using Avalonia.Collections;
 using Avalonia.Styling;
 using CommunityToolkit.Mvvm.ComponentModel;
 using CommunityToolkit.Mvvm.Input;
@@ -13,66 +9,35 @@
 
 public partial class ThemingViewModel : DemoPageBase
 {
-<<<<<<< HEAD
-    public IAvaloniaReadOnlyList<SukiColorTheme> AvailablesColors => SukiTheme.GetInstance().ColorThemes;
-
-    [RelayCommand]
-    public void SwitchToLightTheme() => SukiTheme.GetInstance().ChangeBaseTheme(ThemeVariant.Light);
-
-    [RelayCommand]
-    public void SwitchToDarkTheme() => SukiTheme.GetInstance().ChangeBaseTheme(ThemeVariant.Dark);
-
-    public bool IsLightTheme
-    {
-        get { return SukiTheme.GetInstance().ActiveBaseTheme == ThemeVariant.Light; }
-    }
-
-    [RelayCommand]
-    public void SwitchToColorTheme(SukiColorTheme colorTheme) => SukiTheme.GetInstance().ChangeColorTheme(colorTheme);
-
-    [ObservableProperty] private bool _isBackgroundAnimated;
-
-    [RelayCommand]
-    public void ChangeAnimated()
-    {
-        var lifetime = Application.Current?.ApplicationLifetime as IClassicDesktopStyleApplicationLifetime;
-        if (lifetime?.MainWindow is not SukiWindow window)
-        {
-            return;
-        }
-
-        window.BackgroundAnimationEnabled = IsBackgroundAnimated;
-    }
-=======
     public IAvaloniaReadOnlyList<SukiColorTheme> AvailableColors { get; }
 
     private readonly SukiTheme _theme = SukiTheme.GetInstance();
-    
+
     [ObservableProperty] private bool _isBackgroundAnimated;
     [ObservableProperty] private bool _isLightTheme;
-    
+
     public ThemingViewModel() : base("Theming", MaterialIconKind.PaletteOutline, -200)
     {
         AvailableColors = _theme.ColorThemes;
         IsLightTheme = _theme.ActiveBaseTheme == ThemeVariant.Light;
         IsBackgroundAnimated = _theme.IsBackgroundAnimated;
-        _theme.OnBaseThemeChanged += variant => 
+        _theme.OnBaseThemeChanged += variant =>
             IsLightTheme = variant == ThemeVariant.Light;
         _theme.OnColorThemeChanged += theme =>
         {
             // TODO: Implement a way to make the correct, might need to wrap the thing in a VM, this isn't ideal.
         };
-        _theme.OnBackgroundAnimationChanged += value => 
+        _theme.OnBackgroundAnimationChanged += value =>
             IsBackgroundAnimated = value;
     }
 
-    partial void OnIsLightThemeChanged(bool value) => 
+    partial void OnIsLightThemeChanged(bool value) =>
         _theme.ChangeBaseTheme(value ? ThemeVariant.Light : ThemeVariant.Dark);
 
-    partial void OnIsBackgroundAnimatedChanged(bool value) => 
+    partial void OnIsBackgroundAnimatedChanged(bool value) =>
         _theme.SetBackgroundAnimationsEnabled(value);
 
-    public void SwitchToColorTheme(SukiColorTheme colorTheme) => 
+    [RelayCommand]
+    public void SwitchToColorTheme(SukiColorTheme colorTheme) =>
         _theme.ChangeColorTheme(colorTheme);
->>>>>>> 1aeac5e2
 }