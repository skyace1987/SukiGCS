--- conflicted
+++ resolved
@@ -1,12 +1,8 @@
-<<<<<<< HEAD
-﻿using Avalonia.Collections;
-=======
-﻿using System;
+using System;
 using System.Collections.ObjectModel;
 using Avalonia;
 using Avalonia.Collections;
 using Avalonia.Controls.ApplicationLifetimes;
->>>>>>> f7b17451
 using Avalonia.Styling;
 using CommunityToolkit.Mvvm.ComponentModel;
 using Material.Icons;
@@ -15,33 +11,6 @@
 
 namespace SukiUI.Demo.Features.Theming;
 
-<<<<<<< HEAD
-public partial class ThemingViewModel : DemoPageBase
-{
-    public IAvaloniaReadOnlyList<SukiColorTheme> AvailableColors { get; }
-    
-    [ObservableProperty] private bool _isDark;
-    [ObservableProperty] private SukiColorTheme _activeTheme;
-    [ObservableProperty] private bool _animationsEnabled;
-    
-    private readonly SukiTheme _theme;
-    
-    public ThemingViewModel() : base("Theming", MaterialIconKind.PaletteOutline, -200)
-    {
-        _theme = SukiTheme.GetInstance();
-        AvailableColors = _theme.ColorThemes;
-        IsDark = _theme.ActiveBaseTheme == ThemeVariant.Dark;
-        _activeTheme = _theme.ActiveColorTheme;
-        _theme.OnBaseThemeChanged += variant =>
-        { 
-            IsDark = variant == ThemeVariant.Dark;
-        };
-        _theme.OnColorThemeChanged += theme =>
-        {
-            _activeTheme = theme;
-        };
-    }
-=======
 public partial class ThemingViewModel() : DemoPageBase("Theming", MaterialIconKind.PaletteOutline, -200)
 {
     public IAvaloniaReadOnlyList<SukiColorTheme> AvailablesColors { get; } = SukiTheme.GetInstance().ColorThemes;
@@ -65,15 +34,5 @@
             .BackgroundAnimationEnabled = _isBackgroundAnimated;
     }
 
->>>>>>> f7b17451
 
-    partial void OnIsDarkChanged(bool value)
-    {
-        _theme.ChangeBaseTheme(value ? ThemeVariant.Dark : ThemeVariant.Light);
-    }
-
-    partial void OnActiveThemeChanged(SukiColorTheme value)
-    {
-        _theme.ChangeColorTheme(value);
-    }
 }