--- conflicted
+++ resolved
@@ -5,18 +5,11 @@
 
 namespace SukiUI.Demo.Features.Splash;
 
-<<<<<<< HEAD
-public partial class SplashViewModel() : DemoPageBase("Welcome", MaterialIconKind.Hand, int.MinValue)
-=======
-public class SplashViewModel(PageNavigationService nav) : DemoPageBase("Welcome", MaterialIconKind.Hand, int.MinValue)
->>>>>>> 1aeac5e2
+public partial class SplashViewModel(PageNavigationService nav) : DemoPageBase("Welcome", MaterialIconKind.Hand, int.MinValue)
 {
     [RelayCommand]
     public void OpenDashboard()
     {
-<<<<<<< HEAD
-=======
         nav.RequestNavigation<DashboardViewModel>();
->>>>>>> 1aeac5e2
     }
 }