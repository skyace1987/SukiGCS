using Avalonia.Controls;
using Avalonia.Interactivity;
using Avalonia.Markup.Xaml;
using SukiUI.Controls;
using SukiUI.Extensions;

namespace SukiTest;

public partial class StackExemplePage : UserControl
{
    public StackExemplePage()
    {
        InitializeComponent();
    }

    private void InitializeComponent()
    {
        AvaloniaXamlLoader.Load(this);
    }

    private void Changepage(object? sender, Avalonia.Interactivity.RoutedEventArgs e)
    {
        var b = new Button() { Name = "Network", Content = "go to" };
        b.Click += (o, args) =>
        {
<<<<<<< HEAD
            this.FindRequiredControl<StackPage>("StackSettings").Push("Wifi", new Grid());
        };

        this.FindRequiredControl<StackPage>("StackSettings").Push("Network", b);
=======
            this.FindControl<SukiStackPage>("StackSettings").Content = new Grid() { Name = "Wifi" };
        };

        this.FindControl<SukiStackPage>("StackSettings").Content = b;
>>>>>>> 855e6f57
    }
}<|MERGE_RESOLUTION|>--- conflicted
+++ resolved
@@ -23,16 +23,9 @@
         var b = new Button() { Name = "Network", Content = "go to" };
         b.Click += (o, args) =>
         {
-<<<<<<< HEAD
-            this.FindRequiredControl<StackPage>("StackSettings").Push("Wifi", new Grid());
+            this.FindRequiredControl<SukiStackPage>("StackSettings").Content = new Grid() { Name = "Wifi" };
         };
 
-        this.FindRequiredControl<StackPage>("StackSettings").Push("Network", b);
-=======
-            this.FindControl<SukiStackPage>("StackSettings").Content = new Grid() { Name = "Wifi" };
-        };
-
-        this.FindControl<SukiStackPage>("StackSettings").Content = b;
->>>>>>> 855e6f57
+        this.FindRequiredControl<SukiStackPage>("StackSettings").Content = b;
     }
 }