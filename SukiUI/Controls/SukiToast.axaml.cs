using System;
using System.Timers;
using Avalonia;
using Avalonia.Controls;
using Avalonia.Controls.Primitives;
using Avalonia.Input;
using SukiUI.Models;

namespace SukiUI.Controls;

public class SukiToast : ContentControl
{
    protected override Type StyleKeyOverride => typeof(SukiToast);

    public static readonly StyledProperty<string> TitleProperty =
        AvaloniaProperty.Register<SukiToast, string>(nameof(Title));

    private readonly Timer _timer = new();

    private Action? _onClickedCallback;

    public SukiToast()
    {
        _timer.Elapsed += TimerOnElapsed;
    }

    private void TimerOnElapsed(object sender, ElapsedEventArgs e)
    {
        _timer.Stop();
        SukiHost.ClearToast(this);
    }

    public string Title
    {
        get => GetValue(TitleProperty);
        set => SetValue(TitleProperty, value);
    }
    
    protected override void OnApplyTemplate(TemplateAppliedEventArgs e)
    {
        base.OnApplyTemplate(e);
<<<<<<< HEAD
        e.NameScope.Get<GlassCard>("PART_ToastCard").PointerPressed += ToastCardClickedHandler;
=======
        e.NameScope.Get<Border>("PART_ToastCard").PointerPressed += (_,_) => SukiHost.RequestHideToast(this);
>>>>>>> 0ab7e0a2
    }

    private void ToastCardClickedHandler(object o, PointerPressedEventArgs pointerPressedEventArgs)
    {
        _onClickedCallback?.Invoke();
        _onClickedCallback = null;
        SukiHost.ClearToast(this);
    }

    public void Initialize(SukiToastModel model)
    {
        Title = model.Title;
        Content = model.Content;
        _onClickedCallback = model.OnClicked;
        _timer.Interval = model.Lifetime.TotalMilliseconds;
        _timer.Start();
    }
}<|MERGE_RESOLUTION|>--- conflicted
+++ resolved
@@ -39,11 +39,9 @@
     protected override void OnApplyTemplate(TemplateAppliedEventArgs e)
     {
         base.OnApplyTemplate(e);
-<<<<<<< HEAD
+
         e.NameScope.Get<GlassCard>("PART_ToastCard").PointerPressed += ToastCardClickedHandler;
-=======
-        e.NameScope.Get<Border>("PART_ToastCard").PointerPressed += (_,_) => SukiHost.RequestHideToast(this);
->>>>>>> 0ab7e0a2
+
     }
 
     private void ToastCardClickedHandler(object o, PointerPressedEventArgs pointerPressedEventArgs)
