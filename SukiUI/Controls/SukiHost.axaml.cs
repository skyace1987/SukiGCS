--- conflicted
+++ resolved
@@ -1,11 +1,8 @@
 using System;
 using System.Linq;
-<<<<<<< HEAD
-=======
 using System.Reactive.Concurrency;
 using System.Threading;
 using System.Threading.Tasks;
->>>>>>> 0ab7e0a2
 using Avalonia;
 using Avalonia.Collections;
 using Avalonia.Controls;
@@ -146,18 +143,15 @@
     public static void ShowToast(SukiToastModel model)
     {
         var toast = SukiToastPool.Get();
-<<<<<<< HEAD
+
         toast.Initialize(model);
-        Dispatcher.UIThread.Invoke(() => Instance.ToastsCollection.Add(toast));
-=======
-        toast.Initialize(new SukiToastModel(title, content, duration ?? TimeSpan.FromSeconds(4)));
         Dispatcher.UIThread.Invoke(() =>
         {
             Instance.ToastsCollection.Add(toast);
             toast.Animate<Double>(OpacityProperty, 0,1,TimeSpan.FromMilliseconds(500));
             toast.Animate<Thickness>(MarginProperty, new Thickness(0,10,0,-10),new Thickness(),TimeSpan.FromMilliseconds(500));
         });
->>>>>>> 0ab7e0a2
+
     }
 
     /// <summary>
@@ -166,28 +160,11 @@
     /// <param name="toast">The toast to clear.</param>
     public static void ClearToast(SukiToast toast)
     {
-<<<<<<< HEAD
+
         var wasRemoved = Dispatcher.UIThread.Invoke(() => Instance.ToastsCollection.Remove(toast));
         if (!wasRemoved) return;
         SukiToastPool.Return(toast);
-=======
-        if (Instance is null)
-            throw new InvalidOperationException("SukiHost must be active somewhere in the VisualTree");
-        Task.Run(() =>
-        {
-            Dispatcher.UIThread.Invoke(() =>
-            {
-                toast.Animate<Double>(OpacityProperty, 1, 0, TimeSpan.FromMilliseconds(500));
-                toast.Animate<Thickness>(MarginProperty, new Thickness(), new Thickness(0, 10, 0, -10),
-                    TimeSpan.FromMilliseconds(500));
-            });
 
-            Thread.Sleep(500);
-
-            Dispatcher.UIThread.Invoke(() => Instance.ToastsCollection.Remove(toast));
-            SukiToastPool.Return(toast);
-        });
->>>>>>> 0ab7e0a2
     }
     
     /// <summary>
