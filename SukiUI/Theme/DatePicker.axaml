﻿<ResourceDictionary xmlns="https://github.com/avaloniaui"
                    xmlns:x="http://schemas.microsoft.com/winfx/2006/xaml"
                    xmlns:icons="clr-namespace:SukiUI.Content"
                    xmlns:sys="using:System">
    <Design.PreviewWith>
        <Border Width="1000"
                Height="500"
                Padding="20">
            <StackPanel VerticalAlignment="Center" Spacing="20">
                <DatePicker Height="60" />
                <DatePicker CornerRadius="10" />
                <DatePicker IsEnabled="False" />
                <DatePicker>
                    <DataValidationErrors.Error>
                        <sys:Exception>
                            <x:Arguments>
                                <x:String>Error</x:String>
                            </x:Arguments>
                        </sys:Exception>
                    </DataValidationErrors.Error>
                </DatePicker>
            </StackPanel>
        </Border>
    </Design.PreviewWith>

    <x:Double x:Key="DatePickerFlyoutPresenterHighlightHeight">40</x:Double>
    <x:Double x:Key="DatePickerFlyoutPresenterItemHeight">40</x:Double>
    <x:Double x:Key="DatePickerFlyoutPresenterAcceptDismissHostGridHeight">41</x:Double>
    <x:Double x:Key="DatePickerThemeMinWidth">296</x:Double>
    <x:Double x:Key="DatePickerThemeMaxWidth">456</x:Double>
    <Thickness x:Key="DatePickerFlyoutPresenterItemPadding">0,3,0,6</Thickness>
    <Thickness x:Key="DatePickerFlyoutPresenterMonthPadding">9,3,0,6</Thickness>
    <Thickness x:Key="DatePickerHostPadding">0,3,0,6</Thickness>
    <Thickness x:Key="DatePickerHostMonthPadding">9,3,0,6</Thickness>
    <x:Double x:Key="DatePickerSpacerThemeWidth">1</x:Double>

    <ControlTheme x:Key="{x:Type DatePicker}" TargetType="DatePicker">
        <Setter Property="FontSize" Value="{DynamicResource FontSizeNormal}" />
        <Setter Property="Foreground" Value="{DynamicResource ThemeForegroundBrush}" />
        <Setter Property="Background" Value="{DynamicResource ThemeBackgroundBrush}" />
        <Setter Property="BorderBrush" Value="{DynamicResource ThemeControlHighlightMidBrush}" />
        <Setter Property="BorderThickness" Value="1" />
<Setter Property="Height" Value="40"></Setter>
        <Setter Property="HorizontalAlignment" Value="Left" />
        <Setter Property="VerticalAlignment" Value="Center" />
        <Setter Property="Template">
            <ControlTemplate>
                <DataValidationErrors>
                    <Grid Name="LayoutRoot" Margin="0,0,0,0">

                        <Button Name="PART_FlyoutButton"
                                Height="{TemplateBinding Height}"
                                Background="Transparent"
                                BorderThickness="1"
                                IsEnabled="{TemplateBinding IsEnabled}"
                                TemplatedControl.IsTemplateFocusTarget="True">
                            <Grid ColumnDefinitions="Auto,Auto">
                                <Grid Name="PART_ButtonContentGrid"
                                      Grid.Column="0"
                                      VerticalAlignment="Center"
                                      ColumnDefinitions="78*,Auto,132*,Auto,78*">
                                    <TextBlock Name="PART_DayTextBlock"
                                               Padding="0,0,0,0"
                                               HorizontalAlignment="Center"
                                               VerticalAlignment="Center"
                                               FontFamily="{TemplateBinding FontFamily}"
                                               FontSize="{TemplateBinding FontSize}"
                                               FontWeight="{TemplateBinding FontWeight}"
                                               Foreground="{DynamicResource SukiText}"
                                               Text="day" />
                                    <TextBlock Name="PART_MonthTextBlock"
                                               Padding="5,0,0,0"
                                               FontFamily="{TemplateBinding FontFamily}"
                                               FontSize="{TemplateBinding FontSize}"
                                               FontWeight="{TemplateBinding FontWeight}"
                                               Foreground="{DynamicResource SukiText}"
                                               Text="month"
                                               TextAlignment="Left" />
                                    <TextBlock Name="PART_YearTextBlock"
                                               Margin="8,0,0,0"
                                               Padding="0,0,0,0"
                                               HorizontalAlignment="Center"
                                               FontFamily="{TemplateBinding FontFamily}"
                                               FontSize="{TemplateBinding FontSize}"
                                               FontWeight="{TemplateBinding FontWeight}"
                                               Foreground="{DynamicResource SukiText}"
                                               Text="year" />
                                    <Rectangle x:Name="PART_FirstSpacer"
                                               Grid.Column="1"
                                               Width="0"
                                               HorizontalAlignment="Center"
                                               Fill="{DynamicResource DatePickerSpacerFill}" />
                                    <Rectangle x:Name="PART_SecondSpacer"
                                               Grid.Column="3"
                                               Width="0"
                                               HorizontalAlignment="Center"
                                               Fill="{DynamicResource DatePickerSpacerFill}" />
                                </Grid>
                                <PathIcon Grid.Column="1"
                                          Margin="12,0,0,0"
                                          HorizontalAlignment="Right"
                                          Data="{x:Static icons:Icons.Calendar}"
                                          Foreground="{DynamicResource SukiText}" />

                            </Grid>
                        </Button>

                        <Popup Name="PART_Popup"
                               IsLightDismissEnabled="True"
                               PlacementMode="Bottom"
                               PlacementTarget="{TemplateBinding}"
                               WindowManagerAddShadowHint="False">
                            <DatePickerPresenter Name="PART_PickerPresenter" />
                        </Popup>

                    </Grid>
                </DataValidationErrors>
            </ControlTemplate>
        </Setter>

        <Style Selector="^:disabled /template/ Rectangle">
            <Setter Property="Opacity" Value="{DynamicResource ThemeDisabledOpacity}" />
        </Style>

        <!--  Changes foreground for watermark text when SelectedDate is null  -->
        <Style Selector="^:hasnodate /template/ Button#PART_FlyoutButton TextBlock">
            <Setter Property="Foreground" Value="{DynamicResource ThemeForegroundLowBrush}" />
        </Style>
    </ControlTheme>

    <!--  WinUI: DatePickerFlyoutPresenter  -->
    <ControlTheme x:Key="{x:Type DatePickerPresenter}" TargetType="DatePickerPresenter">
        <Setter Property="Width" Value="396" />
        <Setter Property="MinWidth" Value="296" />
        <Setter Property="MaxHeight" Value="398" />
        <Setter Property="FontWeight" Value="Normal" />
        <Setter Property="FontSize" Value="{DynamicResource FontSizeNormal}" />
        <Setter Property="Background" Value="{DynamicResource ThemeBackgroundBrush}" />
        <Setter Property="Template">
            <ControlTemplate>
                <Border Name="Background"
                        MaxWidth="350"
<<<<<<< HEAD
                        MaxHeight="260"
                        Margin="0,10"
=======
                        MaxHeight="283"
>>>>>>> 26f1c52c
                        Padding="{DynamicResource DateTimeFlyoutBorderPadding}"
                        BorderBrush="{DynamicResource SukiBorderBrush}"
                        BorderThickness="2"
                        BoxShadow="{DynamicResource SukiPopupShadow}"
                        Classes="Card">
                    <Grid Name="ContentRoot" RowDefinitions="*,Auto">
                        <Grid Margin="0,-15,0,15" Name="PART_PickerContainer">
                            <Grid.Styles>
                                <Style Selector="DateTimePickerPanel &gt; ListBoxItem">
                                    <Setter Property="Background" Value="Transparent" />
                                    <Setter Property="Padding" Value="4,2" />
                                    <Setter Property="Template">
                                        <ControlTemplate>
                                            <Border Margin="0,0,10,0"
                                                    Padding="8,4"
                                                    CornerRadius="6">

                                                <ContentPresenter Name="PART_ContentPresenter"
                                                                  Margin="0,0,0,0"
                                                                  Padding="{TemplateBinding Padding}"
                                                                  VerticalAlignment="Center"
                                                                  HorizontalContentAlignment="{TemplateBinding HorizontalContentAlignment}"
                                                                  VerticalContentAlignment="Center"
                                                                  Background="Transparent"
                                                                  BorderBrush="Transparent"
                                                                  BorderThickness="{TemplateBinding BorderThickness}"
                                                                  Content="{TemplateBinding Content}"
                                                                  ContentTemplate="{TemplateBinding ContentTemplate}"
                                                                  CornerRadius="{TemplateBinding CornerRadius}" />

                                            </Border>
                                        </ControlTemplate>
                                    </Setter>
                                </Style>
                            </Grid.Styles>
                            <!--  Column Definitions set in code, ignore here  -->
                            <Panel Name="PART_MonthHost">
                                <ScrollViewer Margin="5,0"
                                              HorizontalScrollBarVisibility="Disabled"
                                              VerticalScrollBarVisibility="Hidden">
                                    <DateTimePickerPanel Name="PART_MonthSelector"
                                                         ItemHeight="{DynamicResource DatePickerFlyoutPresenterItemHeight}"
                                                         PanelType="Month"
                                                         ShouldLoop="True" />
                                </ScrollViewer>

                            </Panel>
                            <Panel Name="PART_DayHost">
                                <ScrollViewer Margin="5,0"
                                              HorizontalScrollBarVisibility="Disabled"
                                              VerticalScrollBarVisibility="Hidden">
                                    <DateTimePickerPanel Name="PART_DaySelector"
                                                         ItemHeight="{DynamicResource DatePickerFlyoutPresenterItemHeight}"
                                                         PanelType="Day"
                                                         ShouldLoop="True" />
                                </ScrollViewer>
                            </Panel>
                            <Panel Name="PART_YearHost">
                                <ScrollViewer Margin="5,0"
                                              HorizontalScrollBarVisibility="Disabled"
                                              VerticalScrollBarVisibility="Hidden">
                                    <DateTimePickerPanel Name="PART_YearSelector"
                                                         ItemHeight="{DynamicResource DatePickerFlyoutPresenterItemHeight}"
                                                         PanelType="Year"
                                                         ShouldLoop="False" />
                                </ScrollViewer>
                            </Panel>
                            <Border Grid.Column="0"
                                    Grid.ColumnSpan="5"
                                    Height="{DynamicResource DatePickerFlyoutPresenterHighlightHeight}"
                                    VerticalAlignment="Center"
                                    Background="{DynamicResource SukiPrimaryColor10}"
                                    CornerRadius="8"
                                    IsHitTestVisible="False"
                                    ZIndex="-1" />
                            <Rectangle Name="PART_FirstSpacer"
                                       Grid.Column="1"
                                       Width="1"
                                       Margin="0,25"
                                       HorizontalAlignment="Center"
                                       Fill="Transparent" />
                            <Rectangle Name="PART_SecondSpacer"
                                       Grid.Column="3"
                                       Width="1"
                                       Margin="0,25"
                                       HorizontalAlignment="Center"
                                       Fill="Transparent" />
                        </Grid>

                        <StackPanel Name="AcceptDismissGrid"
                                    Grid.Row="1"
<<<<<<< HEAD
                                    Margin="0,0,-10,-10"
=======
                                    Margin="0,0,0,0"
>>>>>>> 26f1c52c
                                    HorizontalAlignment="Right"
                                    VerticalAlignment="Bottom"
                                    Orientation="Horizontal">
                            <Button Name="PART_AcceptButton"
                                    HorizontalAlignment="Right"
                                    VerticalAlignment="Bottom"
<<<<<<< HEAD
                                    Classes="Basic">
=======
                                    Classes="Flat">
>>>>>>> 26f1c52c
                                <StackPanel Orientation="Horizontal">
                                    <PathIcon Height="13" Width="13" Data="{x:Static icons:Icons.Check}" Foreground="White" />
                                    <TextBlock Margin="8,0,0,0"
                                               FontWeight="DemiBold"
                                               Foreground="White"
                                               Text="Apply" />
                                </StackPanel>
                            </Button>

                        </StackPanel>
                    </Grid>
                </Border>
            </ControlTemplate>
        </Setter>
    </ControlTheme>
</ResourceDictionary><|MERGE_RESOLUTION|>--- conflicted
+++ resolved
@@ -1,4 +1,4 @@
-﻿<ResourceDictionary xmlns="https://github.com/avaloniaui"
+<ResourceDictionary xmlns="https://github.com/avaloniaui"
                     xmlns:x="http://schemas.microsoft.com/winfx/2006/xaml"
                     xmlns:icons="clr-namespace:SukiUI.Content"
                     xmlns:sys="using:System">
@@ -140,12 +140,8 @@
             <ControlTemplate>
                 <Border Name="Background"
                         MaxWidth="350"
-<<<<<<< HEAD
                         MaxHeight="260"
                         Margin="0,10"
-=======
-                        MaxHeight="283"
->>>>>>> 26f1c52c
                         Padding="{DynamicResource DateTimeFlyoutBorderPadding}"
                         BorderBrush="{DynamicResource SukiBorderBrush}"
                         BorderThickness="2"
@@ -237,22 +233,14 @@
 
                         <StackPanel Name="AcceptDismissGrid"
                                     Grid.Row="1"
-<<<<<<< HEAD
                                     Margin="0,0,-10,-10"
-=======
-                                    Margin="0,0,0,0"
->>>>>>> 26f1c52c
                                     HorizontalAlignment="Right"
                                     VerticalAlignment="Bottom"
                                     Orientation="Horizontal">
                             <Button Name="PART_AcceptButton"
                                     HorizontalAlignment="Right"
                                     VerticalAlignment="Bottom"
-<<<<<<< HEAD
                                     Classes="Basic">
-=======
-                                    Classes="Flat">
->>>>>>> 26f1c52c
                                 <StackPanel Orientation="Horizontal">
                                     <PathIcon Height="13" Width="13" Data="{x:Static icons:Icons.Check}" Foreground="White" />
                                     <TextBlock Margin="8,0,0,0"
