--- conflicted
+++ resolved
@@ -67,25 +67,12 @@
         if (Application.Current is null) return;
         if (!ColorThemeMap.TryGetValue(ThemeColor, out var colorTheme))
             throw new Exception($"{ThemeColor} has no defined color theme.");
-<<<<<<< HEAD
         SetColorWithOpacities("SukiPrimaryColor", colorTheme.Primary);
         SetColorWithOpacities("SukiAccentColor", colorTheme.Accent);
-=======
-        SetResource("SukiPrimaryColor", colorTheme.Primary);
-        SetResource("SukiPrimaryColor50", colorTheme.Primary.WithAlpha(0.5));
-        SetResource("SukiPrimaryColor25", colorTheme.Primary.WithAlpha(0.25));
-        SetResource("SukiPrimaryColor10", colorTheme.Primary.WithAlpha(0.1));
         SetResource("SukiPrimaryColor7", colorTheme.Primary.WithAlpha(0.07));
         SetResource("SukiPrimaryColor5", colorTheme.Primary.WithAlpha(0.05));
         SetResource("SukiPrimaryColor2", colorTheme.Primary.WithAlpha(0.02));
-        SetResource("SukiAccentColor", colorTheme.Accent);
-        SetResource("SukiAccentColor50", colorTheme.Accent.WithAlpha(0.5));
-        SetResource("SukiAccentColor25", colorTheme.Accent.WithAlpha(0.25));
-        SetResource("SukiAccentColor10", colorTheme.Accent.WithAlpha(0.1));
-        SetResource("SukiAccentColor10", colorTheme.Accent.WithAlpha(0.1));
         SetResource("SukiAccentColor1", colorTheme.Accent.WithAlpha(0.01));
-        
->>>>>>> ab9fcb6c
         ActiveColorTheme = colorTheme;
     }
 
