--- conflicted
+++ resolved
@@ -70,13 +70,9 @@
         <Setter Property="HorizontalAlignment" Value="Left" />
         <Setter Property="VerticalAlignment" Value="Stretch" />
     </Style>
-<<<<<<< HEAD
-
-=======
     <Style Selector="ProgressBar:vertical /template/ DockPanel#PART_Dock">
         <Setter Property="Width" Value="35" />
     </Style>
->>>>>>> 2e54f450
     <Style Selector="ProgressBar:vertical /template/ Border#PART_Indicator">
         <Setter Property="HorizontalAlignment" Value="Stretch" />
         <Setter Property="VerticalAlignment" Value="Bottom" />
